import logging
import random
import warnings
from typing import (
    Any,
    Callable,
    Collection,
    Iterable,
    List,
    Optional,
    Protocol,
    Sequence,
    Sized,
    Tuple,
    TypeVar,
    Union,
    cast,
)

import numpy as np
import torch
from torch.utils.data import DataLoader, Dataset, Sampler, Subset

T = TypeVar("T")
logger = logging.getLogger()


class SizedDataset(Dataset, Sized):
    ...


class GenericDataManager(object):
    def __init__(
        self,
        dataset: Dataset,
        train_indices: Optional[List[int]] = None,
        labelled_indices: Optional[List[int]] = None,
        unlabelled_indices: Optional[List[int]] = None,
        validation_indices: Optional[List[int]] = None,
        test_indices: Optional[List[int]] = None,
        random_label_size: Union[float, int] = 0.1,
        hit_ratio_at: Optional[Union[int, float]] = None,
        random_seed: int = 1234,
        loader_batch_size: Union[int, str] = 1,
        loader_shuffle: bool = True,
        loader_sampler: Optional[Sampler[int]] = None,
        loader_batch_sampler: Optional[Sampler[Sequence[int]]] = None,
        loader_num_workers: int = 0,
        loader_collate_fn: Optional[Callable[[List[T]], Any]] = None,
        loader_pin_memory: bool = False,
        loader_drop_last: bool = False,
        loader_timeout: float = 0,
    ):
        """
        DataManager for active learning pipelines

        :param dataset: A PyTorch dataset whose indices refer to individual samples of study
        :param train_indices: An iterable of indices mapping to training sample indices in the dataset
        :param labelled_indices: An iterable of indices  mapping to labelled training samples
        :param unlabelled_indices: An iterable of indices to unlabelled observations in the dataset
        :param validation_indices: An iterable of indices to observations used for model validation
        :param test_indices: An iterable of indices to observations in the input dataset used for
        test performance of the model
        :param random_label_size: Only used when labelled and unlabelled indices are not provided. Sets the size of
        labelled set (should either be the number of samples or ratio w.r.t. train set)
        :param hit_ratio_at: optional argument setting the top percentage threshold to compute hit ratio metric
        :param random_seed: random seed
        :param loader_batch_size: batch size for dataloader
        :param loader_shuffle: shuffle flag for labelled dataloader
        :param loader_sampler: a sampler for the dataloaders
        :param loader_batch_sampler: a batch sampler for the dataloaders
        :param loader_num_workers: number of cpu workers for dataloaders
        :param loader_collate_fn: collate fn for dataloaders
        :param loader_pin_memory: pin memory flag for dataloaders
        :param loader_drop_last: drop last flag for dataloaders
        :param loader_timeout: timeout value for dataloaders
        """
        super(GenericDataManager, self).__init__()
        dataset = self._check_dataset_has_len(dataset)

        self.dataset = dataset

        # Loader specific arguments
        self.loader_batch_size = loader_batch_size
        self.loader_shuffle = loader_shuffle
        self.loader_sampler = loader_sampler
        self.loader_batch_sampler = loader_batch_sampler
        self.loader_num_workers = loader_num_workers
        self.loader_collate_fn = loader_collate_fn
        self.loader_pin_memory = loader_pin_memory
        self.loader_drop_last = loader_drop_last
        self.loader_timeout = loader_timeout

        # Resolve masks and the values they should take given inputs
        self._resolve_dataset_split_indices(train_indices, validation_indices, test_indices)

        # Set l and u indices according to mask arguments
        # and need to check that they arent part of
        if labelled_indices is not None:
            if unlabelled_indices is not None:
                self._ensure_no_l_u_intersection(labelled_indices, unlabelled_indices)
            else:
                unlabelled_indices = list(set(self.train_indices) - set(labelled_indices))
            self.labelled_indices = labelled_indices
            self.l_indices = labelled_indices
            self.unlabelled_indices = unlabelled_indices
            self.u_indices = unlabelled_indices
        else:
            logger.info("## Labelled and/or unlabelled mask unspecified")
            self.random_label_size = random_label_size
            self.process_random(random_seed)
        self._ensure_no_l_or_u_leaks()
        self._top_unlabelled_set(hit_ratio_at)

<<<<<<< HEAD
    def _ensure_no_split_leaks(
        self,
        train_indices: List[int],
        validation_indices: Optional[List[int]],
        test_indices: List[int],
    ) -> None:
        tt = set.intersection(set(train_indices), set(test_indices))
        tv, vt = None, None
        if validation_indices is not None:
            tv = set.intersection(set(train_indices), set(validation_indices))
            vt = set.intersection(set(validation_indices), set(test_indices))
=======
    def _ensure_no_split_leaks(self) -> None:
        """Ensures that there is no overlap between train/validation/test sets."""
        tt = set.intersection(set(self.train_indices), set(self.test_indices))
        tv, vt = False, False
        if self.validation_indices is not None:
            tv = set.intersection(set(self.train_indices), set(self.validation_indices))
            vt = set.intersection(set(self.validation_indices), set(self.test_indices))
>>>>>>> 22ecdf3a
        if tv or tt or vt:
            raise ValueError("There is an overlap between the split indices supplied")

    def _ensure_no_empty_train(self, train_indices: List[int]) -> None:
        """ensures that the train set is not empty, as there is no need to
        do anything if its empty
        """
        if len(train_indices) == 0:
            raise ValueError("The train set is empty")

    def _ensure_no_l_u_intersection(self, labelled_indices: List[int], unlabelled_indices: List[int]):
        if set.intersection(set(labelled_indices), set(unlabelled_indices)):
            raise ValueError("There is overlap between labelled and unlabelled samples")

    def _ensure_no_l_or_u_leaks(self) -> None:
        """ensures that there are no leaks of labelled or unlabelled indices
        in the validation or tests indices
        """
        if self.validation_indices is not None:
            v_overlap = set.intersection(set(self.l_indices), set(self.validation_indices))
            if v_overlap:
                raise ValueError(
                    f"There is {len(v_overlap)} sample overlap between the labelled indices and the validation set"
                )
            v_overlap = set.intersection(set(self.u_indices), set(self.validation_indices))
            if v_overlap:
                raise ValueError(
                    f"There is {len(v_overlap)} sample overlap between the unlabelled indices and the validation set"
                )

        if self.test_indices is not None:
            t_overlap = set.intersection(set(self.l_indices), set(self.test_indices))
            if t_overlap:
                raise ValueError(
                    f"There is {len(t_overlap)} sample overlap between the labelled indices and the test set"
                )

            # save memory by using same variables
            t_overlap = set.intersection(set(self.u_indices), set(self.test_indices))
            if t_overlap:
                raise ValueError(
                    f"There is {len(t_overlap)} sample overlap between the unlabelled indices and the test set"
                )

    def _resolve_dataset_split_indices(
        self,
        train_indices: Optional[List[int]],
        validation_indices: Optional[List[int]],
        test_indices: Optional[List[int]],
    ) -> None:
        """This function is used to resolve what values the indices should be given
        when only a partial subset of them is supplied

        .. image:: docs/images/data_indices_diagram.png


        :param train_indices: list of indices in dataset for train set
        :param validation_indices: list of indices in dataset for validation set
        :param test_indices: list of indices in dataset for test set
        """

        remaining_indices = set(range(len(self.dataset))) - set.union(
            set(train_indices if train_indices is not None else []),
            set(validation_indices if validation_indices is not None else []),
            set(test_indices if test_indices is not None else []),
        )

        if train_indices is None:
            if test_indices is None:
                raise ValueError("No train or test specified, too ambigious to set values")
            train_indices = list(remaining_indices)
        elif test_indices is None:
            test_indices = list(remaining_indices)
        elif remaining_indices:
            warnings.warn(f"{len(remaining_indices)} indices are not found in any split")

        self._ensure_no_empty_train(train_indices)
        self._ensure_no_split_leaks(train_indices, validation_indices, test_indices)
        self.train_indices = train_indices
        self.validation_indices = validation_indices
        self.test_indices = test_indices

    def __len__(self) -> int:
        # Override this if necessary
        return len(self.dataset)

    def __getitem__(self, idx: int) -> Tuple[torch.Tensor]:
        # So that one can access samples by index directly
        return self.dataset[idx]

    def _top_unlabelled_set(self, percentage: Optional[Union[int, float]] = None) -> None:
        """
        Sets the top unlabelled indices according to the value of their labels.
        Used for calculating hit ratio, which demonstrates
        how quickly the samples in this set are recovered for labelling.

        :param percentage: Top percentage of samples to be considered in top set
        """
        if percentage is None:
            self.top_unlabelled = None
        else:
            if isinstance(percentage, int):
                percentage /= 100
            assert 0 < percentage < 1, "hit ratio's percentage should be strictly between 0 and 1 (or 0 and 100)"
            ixs = np.array(self.u_indices)
            percentage = int(percentage * len(ixs))
            y = torch.stack(self.get_sample_labels(ixs)).squeeze()
            threshold = np.sort(y.abs())[-percentage]
            self.top_unlabelled = set(ixs[(y.abs() >= threshold).numpy().astype(bool)])

    def get_train_set(self) -> Dataset:
        """Get train set from full dataset and train indices."""
        train_subset = Subset(self.dataset, self.train_indices)
        return train_subset

    def get_validation_set(self) -> Optional[Subset]:
        """Get validation set from full dataset and validation indices."""
        if self.validation_indices is None:
            return None
        validation_subset = Subset(self.dataset, self.validation_indices)
        return validation_subset

<<<<<<< HEAD
    def get_test_set(self) -> Subset:
=======
    def get_test_set(self) -> Optional[Subset]:
        """Get test set from full dataset and test indices."""
        if self.test_indices is None:
            return None
>>>>>>> 22ecdf3a
        test_subset = Subset(self.dataset, self.test_indices)
        return test_subset

    def get_train_loader(self, full: bool = False) -> DataLoader:
        """
        Get train dataloader. Returns full train loader, else return labelled loader

        :param full: whether to use full dataset with unlabelled included
        :return: loader to use for training
        """
        if full:
            # return full training set with unlabelled included (for strategy evaluation)
            train_loader = self.create_loader(Subset(self.dataset, (self.l_indices + self.u_indices)))
            return train_loader
        else:
            return self.get_labelled_loader()

    def get_validation_loader(self) -> Optional[DataLoader]:
<<<<<<< HEAD
        validation_set = self.get_validation_set()
        if validation_set is None:
=======
        """Get validation dataloader"""
        if self.validation_indices is None:
>>>>>>> 22ecdf3a
            return None
        return self.create_loader(validation_set)

<<<<<<< HEAD
    def get_test_loader(self) -> DataLoader:
        return self.create_loader(self.get_test_set())
=======
    def get_test_loader(self) -> Optional[DataLoader]:
        """Get test dataloader"""
        if self.test_indices is None:
            return None
        test_loader = self.create_loader(self.get_test_set())
        return test_loader
>>>>>>> 22ecdf3a

    def get_unlabelled_loader(self) -> DataLoader:
        """Get unlabelled dataloader"""
        return self.create_loader(Subset(self.dataset, self.u_indices))

    def get_labelled_loader(self) -> DataLoader:
        """Get labelled dataloader"""
        return self.create_loader(Subset(self.dataset, self.l_indices), self.loader_shuffle)

    def process_random(self, seed=0) -> None:
        """Processes the dataset to produce a random subsets of labelled and unlabelled
        samples from the dataset based on the ratio given at initialisation and creates
        the data_loaders
        """
        if isinstance(self.random_label_size, float):
            assert 0 < self.random_label_size < 1, "if a float, random_label_size should be between 0 and 1"
            num_labelled = int(self.random_label_size * len(self.train_indices))
        else:
            num_labelled = self.random_label_size

        logger.info("## Randomly generating labelled subset with {} samples from the train data".format(num_labelled))
        random.seed(seed)
        l_indices = set(random.sample(self.train_indices, num_labelled))
        u_indices = set(self.train_indices) - set(l_indices)

        self.l_indices = list(l_indices)
        self.u_indices = list(u_indices)

    def update_train_labels(self, indices: List[int]) -> None:
        """Updates the L and U sets of the dataset

        Different behaviour based on whether this is done in evaluation mode or real mode.
        The difference is that in evaluation mode the dataset already has the label, so it
        is a matter of making sure the observations are moved from the unlabelled set to the
        labelled set.
        """
        self.l_indices = list(set(self.l_indices + indices))
        self.u_indices = list(set(self.u_indices) - set(indices))

    def percentage_labelled(self) -> float:
        """Percentage of total available dataset labelled."""
        total_len = len(self.l_indices) + len(self.u_indices)
        num_labelled = len(self.l_indices)
        return num_labelled / float(total_len)

    def get_sample(self, ds_index: int) -> Tuple[torch.Tensor]:
        return self[ds_index]

    def get_sample_feature_vector(self, ds_index: int) -> torch.Tensor:
        """To be reviewed for deprecation (for datasets without tensors)"""
        sample = self.get_sample(ds_index)
        sample = sample[0].flatten()
        return sample

    def get_sample_feature_vectors(self, ds_indices: List[int]) -> List[torch.Tensor]:
        """To be reviewed for deprecation (for datasets without tensors)"""
        res = []
        for ds_index in ds_indices:
            res.append(self.get_sample_feature_vector(ds_index))
        return res

    def get_sample_labels(self, ds_indices: Collection[int]) -> List[torch.Tensor]:
        res = []
        for ds_index in ds_indices:
            res.append(self[ds_index][-1])  # assumes labels are last in output of dataset
        return res

<<<<<<< HEAD
    def create_loader(self, dataset: Dataset) -> DataLoader:
        """Utility to help create dataloader with specifications set at initialisation"""
        dataset = self._check_dataset_has_len(dataset)
=======
    def create_loader(self, dataset: Dataset, shuffle: bool = False) -> DataLoader:
        """
        Utility to help create dataloader with specifications set at initialisation.

        :param dataset: Pytorch dataset to be used in DataLoader
        :param shuffle: whether to shuffle the data in dataloder

        :return Pytorch DataLoader with correct specifications

        """
>>>>>>> 22ecdf3a
        batch_size = self.loader_batch_size if isinstance(self.loader_batch_size, int) else len(dataset)
        loader = DataLoader(
            dataset,
            batch_size=batch_size,
            shuffle=shuffle,
            sampler=self.loader_sampler,
            batch_sampler=self.loader_batch_sampler,
            num_workers=self.loader_num_workers,
            collate_fn=self.loader_collate_fn,
            pin_memory=self.loader_pin_memory,
            drop_last=self.loader_drop_last,
            timeout=self.loader_timeout,
        )
        return loader

    def __repr__(self) -> str:
        return self.__class__.__name__

    def __str__(self) -> str:
        """Pretty print a summary of the data_manager contents"""
        str_percentage_labelled = "%.3f" % (self.percentage_labelled())
        str_out = self.__repr__()
        if self.train_indices is not None:
            str_out += "\nTraining set size: {}\n".format(len(self.train_indices))
        if self.labelled_indices is not None:
            str_out += "Labelled: {}, Unlabelled: {}\n".format(len(self.labelled_indices), len(self.unlabelled_indices))
        str_out += "Percentage Labelled: {}".format(str_percentage_labelled)

        return str_out

    @staticmethod
    def _check_dataset_has_len(dataset: Dataset) -> SizedDataset:
        """Check Dataset is Sized (has a __len__ method)"""
        if not isinstance(dataset, Sized):
            raise AttributeError("dataset must have __len__ method defined")
        return cast(SizedDataset, dataset)<|MERGE_RESOLUTION|>--- conflicted
+++ resolved
@@ -112,27 +112,18 @@
         self._ensure_no_l_or_u_leaks()
         self._top_unlabelled_set(hit_ratio_at)
 
-<<<<<<< HEAD
     def _ensure_no_split_leaks(
         self,
         train_indices: List[int],
         validation_indices: Optional[List[int]],
         test_indices: List[int],
     ) -> None:
+        """Ensures that there is no overlap between train/validation/test sets."""
         tt = set.intersection(set(train_indices), set(test_indices))
         tv, vt = None, None
         if validation_indices is not None:
             tv = set.intersection(set(train_indices), set(validation_indices))
             vt = set.intersection(set(validation_indices), set(test_indices))
-=======
-    def _ensure_no_split_leaks(self) -> None:
-        """Ensures that there is no overlap between train/validation/test sets."""
-        tt = set.intersection(set(self.train_indices), set(self.test_indices))
-        tv, vt = False, False
-        if self.validation_indices is not None:
-            tv = set.intersection(set(self.train_indices), set(self.validation_indices))
-            vt = set.intersection(set(self.validation_indices), set(self.test_indices))
->>>>>>> 22ecdf3a
         if tv or tt or vt:
             raise ValueError("There is an overlap between the split indices supplied")
 
@@ -255,14 +246,8 @@
         validation_subset = Subset(self.dataset, self.validation_indices)
         return validation_subset
 
-<<<<<<< HEAD
     def get_test_set(self) -> Subset:
-=======
-    def get_test_set(self) -> Optional[Subset]:
         """Get test set from full dataset and test indices."""
-        if self.test_indices is None:
-            return None
->>>>>>> 22ecdf3a
         test_subset = Subset(self.dataset, self.test_indices)
         return test_subset
 
@@ -281,27 +266,15 @@
             return self.get_labelled_loader()
 
     def get_validation_loader(self) -> Optional[DataLoader]:
-<<<<<<< HEAD
+        """Get validation dataloader"""
         validation_set = self.get_validation_set()
         if validation_set is None:
-=======
-        """Get validation dataloader"""
-        if self.validation_indices is None:
->>>>>>> 22ecdf3a
             return None
         return self.create_loader(validation_set)
 
-<<<<<<< HEAD
     def get_test_loader(self) -> DataLoader:
+        """Get test dataloader"""
         return self.create_loader(self.get_test_set())
-=======
-    def get_test_loader(self) -> Optional[DataLoader]:
-        """Get test dataloader"""
-        if self.test_indices is None:
-            return None
-        test_loader = self.create_loader(self.get_test_set())
-        return test_loader
->>>>>>> 22ecdf3a
 
     def get_unlabelled_loader(self) -> DataLoader:
         """Get unlabelled dataloader"""
@@ -369,11 +342,6 @@
             res.append(self[ds_index][-1])  # assumes labels are last in output of dataset
         return res
 
-<<<<<<< HEAD
-    def create_loader(self, dataset: Dataset) -> DataLoader:
-        """Utility to help create dataloader with specifications set at initialisation"""
-        dataset = self._check_dataset_has_len(dataset)
-=======
     def create_loader(self, dataset: Dataset, shuffle: bool = False) -> DataLoader:
         """
         Utility to help create dataloader with specifications set at initialisation.
@@ -384,7 +352,6 @@
         :return Pytorch DataLoader with correct specifications
 
         """
->>>>>>> 22ecdf3a
         batch_size = self.loader_batch_size if isinstance(self.loader_batch_size, int) else len(dataset)
         loader = DataLoader(
             dataset,
