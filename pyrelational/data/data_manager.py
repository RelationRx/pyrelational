--- conflicted
+++ resolved
@@ -282,12 +282,8 @@
         return self.create_loader(Subset(self.dataset, self.u_indices))
 
     def get_labelled_loader(self) -> DataLoader:
-<<<<<<< HEAD
         """Get labelled dataloader"""
-        return self.create_loader(Subset(self.dataset, self.l_indices))
-=======
         return self.create_loader(Subset(self.dataset, self.l_indices), self.loader_shuffle)
->>>>>>> 241255c8
 
     def process_random(self, seed=0) -> None:
         """Processes the dataset to produce a random subsets of labelled and unlabelled
@@ -347,19 +343,16 @@
             res.append(self[ds_index][-1])  # assumes labels are last in output of dataset
         return res
 
-<<<<<<< HEAD
-    def create_loader(self, dataset: Dataset) -> DataLoader:
+    def create_loader(self, dataset: Dataset, shuffle: bool = False) -> DataLoader:
         """
         Utility to help create dataloader with specifications set at initialisation.
 
         :param dataset: Pytorch dataset to be used in DataLoader
+        :param shuffle: whether to shuffle the data in dataloder
 
         :return Pytorch DataLoader with correct specifications
-        """
-=======
-    def create_loader(self, dataset: Dataset, shuffle: bool = False) -> DataLoader:
-        """Utility to help create dataloader with specifications set at initialisation"""
->>>>>>> 241255c8
+
+        """
         batch_size = self.loader_batch_size if isinstance(self.loader_batch_size, int) else len(dataset)
         loader = DataLoader(
             dataset,
