import logging
import random
import warnings
from typing import (
    Any,
    Callable,
    List,
    Literal,
    Optional,
    Sequence,
    Sized,
    Tuple,
    TypeVar,
    Union,
    cast,
)

import numpy as np
import torch
from torch import Tensor
from torch.utils.data import DataLoader, Dataset, Sampler, Subset

from pyrelational.types import SizedDataset

T = TypeVar("T")
logger = logging.getLogger()


class DataManager:
    """
    DataManager for active learning pipelines

    A diagram showing how the train/test indices are resolved:

    .. figure:: /_static/data_indices_diagram.png
        :align: center
        :width: 50%
    |
    """

    def __init__(
        self,
        dataset: Dataset[Tuple[Tensor, ...]],
        train_indices: Optional[List[int]] = None,
        labelled_indices: Optional[List[int]] = None,
        unlabelled_indices: Optional[List[int]] = None,
        validation_indices: Optional[List[int]] = None,
        test_indices: Optional[List[int]] = None,
        random_label_size: Union[float, int] = 0.1,
        hit_ratio_at: Optional[Union[int, float]] = None,
        random_seed: int = 1234,
        loader_batch_size: Union[int, str] = 1,
        loader_shuffle: bool = True,
        loader_sampler: Optional[Sampler[int]] = None,
        loader_batch_sampler: Optional[Sampler[Sequence[int]]] = None,
        loader_num_workers: int = 0,
        loader_collate_fn: Optional[Callable[[List[T]], Any]] = None,
        loader_pin_memory: bool = False,
        loader_drop_last: bool = False,
        loader_timeout: float = 0,
    ):
        """
        :param dataset: A PyTorch dataset whose indices refer to individual samples of study
        :param train_indices: An iterable of indices mapping to training sample indices in the dataset
        :param labelled_indices: An iterable of indices  mapping to labelled training samples
        :param unlabelled_indices: An iterable of indices to unlabelled observations in the dataset
        :param validation_indices: An iterable of indices to observations used for model validation
        :param test_indices: An iterable of indices to observations in the input dataset used for
            test performance of the model
        :param random_label_size: Only used when labelled and unlabelled indices are not provided. Sets the size of
            labelled set (should either be the number of samples or ratio w.r.t. train set)
        :param hit_ratio_at: optional argument setting the top percentage threshold to compute hit ratio metric
        :param random_seed: random seed
        :param loader_batch_size: batch size for dataloader
        :param loader_shuffle: shuffle flag for labelled dataloader
        :param loader_sampler: a sampler for the dataloaders
        :param loader_batch_sampler: a batch sampler for the dataloaders
        :param loader_num_workers: number of cpu workers for dataloaders
        :param loader_collate_fn: collate fn for dataloaders
        :param loader_pin_memory: pin memory flag for dataloaders
        :param loader_drop_last: drop last flag for dataloaders
        :param loader_timeout: timeout value for dataloaders
        """
        super(DataManager, self).__init__()
        dataset = self._check_is_sized(dataset)

        self.dataset = dataset

        # Loader specific arguments
        self.loader_batch_size = loader_batch_size
        self.loader_shuffle = loader_shuffle
        self.loader_sampler = loader_sampler
        self.loader_batch_sampler = loader_batch_sampler
        self.loader_num_workers = loader_num_workers
        self.loader_collate_fn = loader_collate_fn
        self.loader_pin_memory = loader_pin_memory
        self.loader_drop_last = loader_drop_last
        self.loader_timeout = loader_timeout

        # Resolve masks and the values they should take given inputs
        self._resolve_dataset_split_indices(train_indices, validation_indices, test_indices)

        # Set l and u indices according to mask arguments
        # and need to check that they aren't part of
        if labelled_indices is not None:
            if unlabelled_indices is not None:
                self._ensure_no_l_u_intersection(labelled_indices, unlabelled_indices)
            else:
                unlabelled_indices = list(set(self.train_indices) - set(labelled_indices))
            self.labelled_indices = labelled_indices
            self.l_indices = labelled_indices
            self.unlabelled_indices = unlabelled_indices
            self.u_indices = unlabelled_indices
        else:
            logger.info("## Labelled and/or unlabelled mask unspecified")
            self.random_label_size = random_label_size
            self.process_random(random_seed)
        self._ensure_no_l_or_u_leaks()
        self._top_unlabelled_set(hit_ratio_at)

    @staticmethod
    def _ensure_no_split_leaks(
        train_indices: List[int],
        validation_indices: Optional[List[int]],
        test_indices: List[int],
    ) -> None:
        """Ensures that there is no overlap between train/validation/test sets."""
        tt = set.intersection(set(train_indices), set(test_indices))
        tv, vt = None, None
        if validation_indices is not None:
            tv = set.intersection(set(train_indices), set(validation_indices))
            vt = set.intersection(set(validation_indices), set(test_indices))
        if tv or tt or vt:
            raise ValueError("There is an overlap between the split indices supplied")

    @staticmethod
    def _ensure_not_empty(mode: Literal["train", "test"], indices: List[int]) -> None:
        """
        Ensures that train or test set is not empty.

        :param mode: either "train" or "test"
        :param indices: either train or test indices
        """
        if len(indices) == 0:
            raise ValueError(f"The {mode} set is empty")

    @staticmethod
<<<<<<< HEAD
    def _ensure_no_l_u_intersection(labelled_indices: List[int], unlabelled_indices: List[int]):
        """ "
        Ensure that there is no overlap between labelled and unlabelled samples.

        :param labelled_indices: list of indices in dataset which have been labelled
        :param unlabelled_indices: list of indices in dataset which have not been labelled
        """
=======
    def _ensure_no_l_u_intersection(labelled_indices: List[int], unlabelled_indices: List[int]) -> None:
>>>>>>> 637741ad
        if set.intersection(set(labelled_indices), set(unlabelled_indices)):
            raise ValueError("There is overlap between labelled and unlabelled samples")

    def _ensure_no_l_or_u_leaks(self) -> None:
        """
        Ensures that there are no leaks of labelled or unlabelled indices
        in the validation or tests indices.
        """
        if self.validation_indices is not None:
            v_overlap = set.intersection(set(self.l_indices), set(self.validation_indices))
            if v_overlap:
                raise ValueError(
                    f"There is {len(v_overlap)} sample overlap between the labelled indices and the validation set"
                )
            v_overlap = set.intersection(set(self.u_indices), set(self.validation_indices))
            if v_overlap:
                raise ValueError(
                    f"There is {len(v_overlap)} sample overlap between the unlabelled indices and the validation set"
                )

        if self.test_indices is not None:
            t_overlap = set.intersection(set(self.l_indices), set(self.test_indices))
            if t_overlap:
                raise ValueError(
                    f"There is {len(t_overlap)} sample overlap between the labelled indices and the test set"
                )

            # save memory by using same variables
            t_overlap = set.intersection(set(self.u_indices), set(self.test_indices))
            if t_overlap:
                raise ValueError(
                    f"There is {len(t_overlap)} sample overlap between the unlabelled indices and the test set"
                )

    def _resolve_dataset_split_indices(
        self,
        train_indices: Optional[List[int]],
        validation_indices: Optional[List[int]],
        test_indices: Optional[List[int]],
    ) -> None:
        """
        This function is used to resolve what values the indices should be given
        when only a partial subset of them is supplied


        :param train_indices: list of indices in dataset for train set
        :param validation_indices: list of indices in dataset for validation set
        :param test_indices: list of indices in dataset for test set
        """

        remaining_indices = set(range(len(self.dataset))) - set.union(
            set(train_indices if train_indices is not None else []),
            set(validation_indices if validation_indices is not None else []),
            set(test_indices if test_indices is not None else []),
        )

        if train_indices is None:
            if test_indices is None:
                raise ValueError("No train or test specified, too ambiguous to set values")
            train_indices = list(remaining_indices)
        elif test_indices is None:
            test_indices = list(remaining_indices)
        elif remaining_indices:
            warnings.warn(f"{len(remaining_indices)} indices are not found in any split")

        self._ensure_not_empty("train", train_indices)
        self._ensure_not_empty("test", test_indices)
        self._ensure_no_split_leaks(train_indices, validation_indices, test_indices)
        self.train_indices = train_indices
        self.validation_indices = validation_indices
        self.test_indices = test_indices

    def __len__(self) -> int:
        # Override this if necessary
        return len(self.dataset)

<<<<<<< HEAD
    def __getitem__(self, idx: int) -> Tuple[torch.Tensor]:
        """Access samples by index directly."""
=======
    def __getitem__(self, idx: int) -> Tuple[Tensor, ...]:
        # So that one can access samples by index directly
>>>>>>> 637741ad
        return self.dataset[idx]

    def set_target_value(self, idx: int, value: Any) -> None:
        """
        Sets a value to the y value of the corresponding observation
        denoted by idx in the underlying dataset with the supplied value

        :param idx: index value to the observation
        :param value: new value for the observation
        """
        if hasattr(self.dataset, "y"):
            self.dataset.y[idx] = value
        if hasattr(self.dataset, "targets"):
            self.dataset.targets[idx] = value

    def _top_unlabelled_set(self, percentage: Optional[Union[int, float]] = None) -> None:
        """
        Sets the top unlabelled indices according to the value of their labels.
        Used for calculating hit ratio, which demonstrates
        how quickly the samples in this set are recovered for labelling.

        :param percentage: Top percentage of samples to be considered in top set
        """
        if percentage is None:
            self.top_unlabelled = None
        else:
            if isinstance(percentage, int):
                percentage /= 100
            assert 0 < percentage < 1, "hit ratio's percentage should be strictly between 0 and 1 (or 0 and 100)"
            ixs = self.u_indices
            percentage = int(percentage * len(ixs))
            y = self.get_sample_labels(ixs)
            threshold = np.sort(y.abs())[-percentage]
            indices = torch.where(y.abs() >= threshold)[0]
            self.top_unlabelled = set(ixs[i] for i in indices)

    def get_train_set(self) -> Dataset[Tuple[Tensor, ...]]:
        """Get train set from full dataset and train indices."""
        train_subset = Subset(self.dataset, self.train_indices)
        return train_subset

    def get_validation_set(self) -> Optional[Subset[Tuple[Tensor, ...]]]:
        """Get validation set from full dataset and validation indices."""
        if self.validation_indices is None:
            return None
        validation_subset = Subset(self.dataset, self.validation_indices)
        return validation_subset

    def get_test_set(self) -> Subset[Tuple[Tensor, ...]]:
        """Get test set from full dataset and test indices."""
        test_subset = Subset(self.dataset, self.test_indices)
        return test_subset

    def get_train_loader(self, full: bool = False) -> DataLoader[Any]:
        """
        Get train dataloader. Returns full train loader, else return labelled loader

        :param full: whether to use full dataset with unlabelled included
        :return: Pytorch Dataloader containing labelled training data for model
        """
        if full:
            # return full training set with unlabelled included (for strategy evaluation)
            train_loader = self.create_loader(Subset(self.dataset, (self.l_indices + self.u_indices)))
            return train_loader
        else:
            return self.get_labelled_loader()

<<<<<<< HEAD
    def get_validation_loader(self) -> Optional[DataLoader]:
        """
        Get validation dataloader if validation set exists, else returns None.

        :return: Pytorch Dataloader containing validation set
        """
=======
    def get_validation_loader(self) -> Optional[DataLoader[Any]]:
        """Get validation dataloader"""
>>>>>>> 637741ad
        validation_set = self.get_validation_set()
        if validation_set is None:
            return None
        return self.create_loader(validation_set)

<<<<<<< HEAD
    def get_test_loader(self) -> DataLoader:
        """
        Get test dataloader.

        :return: Pytorch Dataloader containing test set
        """
        return self.create_loader(self.get_test_set())

    def get_unlabelled_loader(self) -> DataLoader:
        """
        Get unlabelled dataloader.

        :return: Pytorch Dataloader containing unlabelled subset from dataset
        """
        return self.create_loader(Subset(self.dataset, self.u_indices))

    def get_labelled_loader(self) -> DataLoader:
        """
        Get labelled dataloader

        :return: Pytorch Dataloader containing labelled subset from dataset
        """
        return self.create_loader(Subset(self.dataset, self.l_indices), self.loader_shuffle)

    def process_random(self, seed: int = 0) -> None:
        """
        Processes the dataset to produce a random subsets of labelled and unlabelled
=======
    def get_test_loader(self) -> DataLoader[Any]:
        """Get test dataloader"""
        return self.create_loader(self.get_test_set())

    def get_unlabelled_loader(self) -> DataLoader[Any]:
        """Get unlabelled dataloader"""
        return self.create_loader(Subset(self.dataset, self.u_indices))

    def get_labelled_loader(self) -> DataLoader[Any]:
        """Get labelled dataloader"""
        return self.create_loader(Subset(self.dataset, self.l_indices), self.loader_shuffle)

    def process_random(self, seed: int = 0) -> None:
        """Processes the dataset to produce a random subsets of labelled and unlabelled
>>>>>>> 637741ad
        samples from the dataset based on the ratio given at initialisation and creates
        the data_loaders

        :param seed: random seed for reproducibility
        """
        if isinstance(self.random_label_size, float):
            assert 0 < self.random_label_size < 1, "if a float, random_label_size should be between 0 and 1"
            num_labelled = int(self.random_label_size * len(self.train_indices))
        else:
            num_labelled = self.random_label_size

        logger.info("## Randomly generating labelled subset with {} samples from the train data".format(num_labelled))
        random.seed(seed)
        l_indices = set(random.sample(self.train_indices, num_labelled))
        u_indices = set(self.train_indices) - set(l_indices)

        self.l_indices = list(l_indices)
        self.u_indices = list(u_indices)

    def update_train_labels(self, indices: List[int]) -> None:
        """
        Updates the labelled and unlabelled sets of the dataset.

        Different behaviour based on whether this is done in evaluation mode or real mode.
        The difference is that in evaluation mode the dataset already has the label, so it
        is a matter of making sure the observations are moved from the unlabelled set to the
        labelled set.

        :param indices: list of indices corresponding to samples which have been labelled
        """
        self.l_indices = list(set(self.l_indices + indices))
        self.u_indices = list(set(self.u_indices) - set(indices))

    def percentage_labelled(self) -> float:
        """
        Percentage of total available dataset labelled.

        :return: percentage value
        """
        total_len = len(self.l_indices) + len(self.u_indices)
        num_labelled = len(self.l_indices)
        return (num_labelled / float(total_len)) * 100

<<<<<<< HEAD
    def get_sample(self, ds_index: int) -> Tuple[torch.Tensor]:
        """
        Get sample from dataset based on index.

        :param ds_index: index of sample to access in dataset

        :return: tuple containing outputs of dataset for provided index
        """
=======
    def get_sample(self, ds_index: int) -> Any:
>>>>>>> 637741ad
        return self[ds_index]

    def get_sample_feature_vector(self, ds_index: int) -> Any:
        """To be reviewed for deprecation (for datasets without tensors)"""
        sample = self.get_sample(ds_index)
        ret = sample[0].flatten()
        return ret

    def get_sample_feature_vectors(self, ds_indices: List[int]) -> List[Tensor]:
        """To be reviewed for deprecation (for datasets without tensors)"""
        res = []
        for ds_index in ds_indices:
            res.append(self.get_sample_feature_vector(ds_index))
        return res

<<<<<<< HEAD
    def get_sample_labels(self, ds_indices: Collection[int]) -> List[torch.Tensor]:
        """
        Get sample labels. This assumes that labels are last element in output of dataset

        :param ds_indices: collection of indices for accessing samples in dataset.
        :return: list of labels for provided indexes
        """
=======
    def get_sample_labels(self, ds_indices: List[int]) -> Tensor:
>>>>>>> 637741ad
        res = []
        for ds_index in ds_indices:
            res.append(self[ds_index][-1])  # assumes labels are last in output of dataset
        return torch.stack(res)

    def create_loader(self, dataset: Subset[Tuple[Tensor, ...]], shuffle: bool = False) -> DataLoader[Any]:
        """
        Utility to help create dataloader with specifications set at initialisation.

        :param dataset: Pytorch dataset to be used in DataLoader
        :param shuffle: whether to shuffle the data in dataloder

        :return: Pytorch DataLoader with correct specifications
        """
        batch_size = self.loader_batch_size if isinstance(self.loader_batch_size, int) else len(dataset)
        loader = DataLoader(
            dataset,
            batch_size=batch_size,
            shuffle=shuffle,
            sampler=self.loader_sampler,
            batch_sampler=self.loader_batch_sampler,
            num_workers=self.loader_num_workers,
            collate_fn=self.loader_collate_fn,
            pin_memory=self.loader_pin_memory,
            drop_last=self.loader_drop_last,
            timeout=self.loader_timeout,
        )
        return loader

    def __repr__(self) -> str:
        return self.__class__.__name__

    def __str__(self) -> str:
        """Pretty print a summary of the data_manager contents"""
        str_percentage_labelled = "%.3f" % (self.percentage_labelled())
        str_out = self.__repr__()
        if self.train_indices is not None:
            str_out += "\nTraining set size: {}\n".format(len(self.train_indices))
        if self.l_indices is not None:
            str_out += "Labelled: {}, Unlabelled: {}\n".format(len(self.l_indices), len(self.u_indices))
        str_out += "Percentage Labelled: {}".format(str_percentage_labelled)

        return str_out

    @staticmethod
    def _check_is_sized(dataset: Dataset[Tuple[Tensor, ...]]) -> SizedDataset[Tuple[Tensor, ...]]:
        """Check Dataset is Sized (has a __len__ method)"""
        if not isinstance(dataset, Sized):
            raise AttributeError("dataset must have __len__ method defined")
        return cast(SizedDataset[Tuple[Tensor, ...]], dataset)<|MERGE_RESOLUTION|>--- conflicted
+++ resolved
@@ -145,17 +145,13 @@
             raise ValueError(f"The {mode} set is empty")
 
     @staticmethod
-<<<<<<< HEAD
-    def _ensure_no_l_u_intersection(labelled_indices: List[int], unlabelled_indices: List[int]):
+    def _ensure_no_l_u_intersection(labelled_indices: List[int], unlabelled_indices: List[int]) -> None:
         """ "
         Ensure that there is no overlap between labelled and unlabelled samples.
 
         :param labelled_indices: list of indices in dataset which have been labelled
         :param unlabelled_indices: list of indices in dataset which have not been labelled
         """
-=======
-    def _ensure_no_l_u_intersection(labelled_indices: List[int], unlabelled_indices: List[int]) -> None:
->>>>>>> 637741ad
         if set.intersection(set(labelled_indices), set(unlabelled_indices)):
             raise ValueError("There is overlap between labelled and unlabelled samples")
 
@@ -232,13 +228,8 @@
         # Override this if necessary
         return len(self.dataset)
 
-<<<<<<< HEAD
-    def __getitem__(self, idx: int) -> Tuple[torch.Tensor]:
+    def __getitem__(self, idx: int) -> Tuple[Tensor, ...]:
         """Access samples by index directly."""
-=======
-    def __getitem__(self, idx: int) -> Tuple[Tensor, ...]:
-        # So that one can access samples by index directly
->>>>>>> 637741ad
         return self.dataset[idx]
 
     def set_target_value(self, idx: int, value: Any) -> None:
@@ -306,24 +297,18 @@
         else:
             return self.get_labelled_loader()
 
-<<<<<<< HEAD
-    def get_validation_loader(self) -> Optional[DataLoader]:
+    def get_validation_loader(self) -> Optional[DataLoader[Any]]:
         """
         Get validation dataloader if validation set exists, else returns None.
 
         :return: Pytorch Dataloader containing validation set
         """
-=======
-    def get_validation_loader(self) -> Optional[DataLoader[Any]]:
-        """Get validation dataloader"""
->>>>>>> 637741ad
         validation_set = self.get_validation_set()
         if validation_set is None:
             return None
         return self.create_loader(validation_set)
 
-<<<<<<< HEAD
-    def get_test_loader(self) -> DataLoader:
+    def get_test_loader(self) -> DataLoader[Any]:
         """
         Get test dataloader.
 
@@ -331,7 +316,7 @@
         """
         return self.create_loader(self.get_test_set())
 
-    def get_unlabelled_loader(self) -> DataLoader:
+    def get_unlabelled_loader(self) -> DataLoader[Any]:
         """
         Get unlabelled dataloader.
 
@@ -339,7 +324,7 @@
         """
         return self.create_loader(Subset(self.dataset, self.u_indices))
 
-    def get_labelled_loader(self) -> DataLoader:
+    def get_labelled_loader(self) -> DataLoader[Any]:
         """
         Get labelled dataloader
 
@@ -350,22 +335,6 @@
     def process_random(self, seed: int = 0) -> None:
         """
         Processes the dataset to produce a random subsets of labelled and unlabelled
-=======
-    def get_test_loader(self) -> DataLoader[Any]:
-        """Get test dataloader"""
-        return self.create_loader(self.get_test_set())
-
-    def get_unlabelled_loader(self) -> DataLoader[Any]:
-        """Get unlabelled dataloader"""
-        return self.create_loader(Subset(self.dataset, self.u_indices))
-
-    def get_labelled_loader(self) -> DataLoader[Any]:
-        """Get labelled dataloader"""
-        return self.create_loader(Subset(self.dataset, self.l_indices), self.loader_shuffle)
-
-    def process_random(self, seed: int = 0) -> None:
-        """Processes the dataset to produce a random subsets of labelled and unlabelled
->>>>>>> 637741ad
         samples from the dataset based on the ratio given at initialisation and creates
         the data_loaders
 
@@ -409,8 +378,7 @@
         num_labelled = len(self.l_indices)
         return (num_labelled / float(total_len)) * 100
 
-<<<<<<< HEAD
-    def get_sample(self, ds_index: int) -> Tuple[torch.Tensor]:
+    def get_sample(self, ds_index: int) -> Any:
         """
         Get sample from dataset based on index.
 
@@ -418,9 +386,6 @@
 
         :return: tuple containing outputs of dataset for provided index
         """
-=======
-    def get_sample(self, ds_index: int) -> Any:
->>>>>>> 637741ad
         return self[ds_index]
 
     def get_sample_feature_vector(self, ds_index: int) -> Any:
@@ -436,17 +401,13 @@
             res.append(self.get_sample_feature_vector(ds_index))
         return res
 
-<<<<<<< HEAD
-    def get_sample_labels(self, ds_indices: Collection[int]) -> List[torch.Tensor]:
+    def get_sample_labels(self, ds_indices: List[int]) -> Tensor:
         """
         Get sample labels. This assumes that labels are last element in output of dataset
 
         :param ds_indices: collection of indices for accessing samples in dataset.
         :return: list of labels for provided indexes
         """
-=======
-    def get_sample_labels(self, ds_indices: List[int]) -> Tensor:
->>>>>>> 637741ad
         res = []
         for ds_index in ds_indices:
             res.append(self[ds_index][-1])  # assumes labels are last in output of dataset
