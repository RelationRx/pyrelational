--- conflicted
+++ resolved
@@ -121,11 +121,8 @@
 
         :param result: Dict or Dict-like of metrics
         :param query: List of indices selected for labelling. Used for calculating hit ratio metric
-<<<<<<< HEAD
 
         :return: updated result dictionary with "hit_ratio" key, corresponding to hit ratio result
-=======
->>>>>>> 637741ad
         """
         if self.data_manager.top_unlabelled is not None:
             result["hit_ratio"] = (
