"""This module defines the acquisition manager which utilises
the data manager, sampling functions, and model to create acquisition
functions and general arbiters of the active learning pipeline
"""
import logging
from abc import ABC
from collections import defaultdict
from typing import Any, Dict, List, Optional, Union

import numpy as np
import pandas as pd
from tabulate import tabulate
from torch.utils.data import DataLoader

from pyrelational.data_managers.data_manager import DataManager
from pyrelational.model_managers.abstract_model_manager import ModelManager
from pyrelational.oracles.abstract_oracle import Oracle
from pyrelational.oracles.benchmark_oracle import BenchmarkOracle
from pyrelational.strategies.abstract_strategy import Strategy

logger = logging.getLogger()


class Pipeline(ABC):
    """
    The pipeline facilitates the communication between

        - DataManager
        - ModelManager,
        - Strategy,
        - Oracle (Optional)

    To enact a generic active learning cycle.
    """

    def __init__(
        self,
        data_manager: DataManager,
        model_manager: ModelManager[Any, Any],
        strategy: Strategy,
        oracle: Optional[Oracle] = None,
    ):
        """
        :param data_manager: A pyrelational data manager
            which keeps track of what has been labelled and creates data loaders for
            active learning
        :param model_manager: A pyrelational model manager which handles the instantiation, training, testing of
            a machine learning model for the data in the data manager
        :param strategy: A pyrelational active learning strategy
            implements the informativeness measure and the selection algorithm being used
        :param oracle: An oracle instance
            interfaces with various concrete oracle to obtain labels for observations
            suggested by the strategy
        """
        super(Pipeline, self).__init__()
        self.data_manager = data_manager
        self.model_manager = model_manager
        self.strategy = strategy
        self.oracle: Oracle = BenchmarkOracle() if oracle is None else oracle

        # Pipeline meta properties
        self.iteration = 0

        # Data structures for logging values of interest
        self.performances: Dict[Union[int, str], Dict[str, float]] = defaultdict(dict)
        self.labelled_by: Dict[int, Dict[str, Union[str, int]]] = defaultdict(dict)
        self.log_labelled_by(data_manager.l_indices, tag="initialisation")

<<<<<<< HEAD
    def theoretical_performance(self, test_loader: Optional[DataLoader[Any]] = None) -> Dict[str, float]:
        """
        Returns the performance of the full labelled dataset against the
=======
    def compute_theoretical_performance(self, test_loader: Optional[DataLoader[Any]] = None) -> Dict[str, float]:
        """Returns the performance of the full labelled dataset against the
>>>>>>> 0565a51d
        test data. Typically used for evaluation to establish theoretical benchmark
        of model performance given all available training data is labelled. The
        "horizontal" line in area under learning curve plots for active learning

        Would not make much sense when we are doing active learning for the real
        situation, hence not part of __init__

        :param test_loader: Pytorch Data Loader with
            test data compatible with model, optional as often the test loader can be
            generated from data_manager but is here for case when it hasn't been defined
            or there is a new test set.

        :return: dictionary containing metric results on test set
        """
        self.model_manager.train(self.train_loader, self.valid_loader)

        # use test loader in data_manager if there is one
        result = self.model_manager.test(self.test_loader if test_loader is None else test_loader)
        result = self.compute_hit_ratio(result)
        self.performances["full"] = result

        # make sure that theoretical best model is not stored
        self.model_manager.reset()
        return self.performances["full"]

    def compute_current_performance(
        self, test_loader: Optional[DataLoader[Any]] = None, query: Optional[List[int]] = None
    ) -> None:
        """
        Compute performance of model.

        :param test_loader: Pytorch Data Loader with
            test data compatible with model, optional as often the test loader can be
            generated from data_manager but is here for case when it hasn't been defined
            or there is a new test set.
        :param query: List of indices selected for labelling. Used for calculating hit ratio metric
        :return: dictionary containing metric results on test set
        """
        if not self.model_manager.is_trained():  # no AL steps taken so far
            self.model_manager.train(self.l_loader, self.valid_loader)

        # use test loader in data_manager if there is one
        result = self.model_manager.test(self.test_loader if test_loader is None else test_loader)
        result = self.compute_hit_ratio(result, query)
        self.performances[self.iteration] = result
        return None

    def compute_hit_ratio(self, result: Dict[str, float], query: Optional[List[int]] = None) -> Dict[str, float]:
        """
        Utility function for computing the hit ratio as used within the current performance
        and theoretical performance methods.

        :param result: Dict or Dict-like of metrics
        :param query: List of indices selected for labelling. Used for calculating hit ratio metric

        :return: updated result dictionary with "hit_ratio" key, corresponding to hit ratio result
        """
        if self.data_manager.top_unlabelled is not None:
            result["hit_ratio"] = (
                np.nan
                if query is None
                else len(set(query) & self.data_manager.top_unlabelled) / len(self.data_manager.top_unlabelled)
            )
        return result

    def step(self, num_annotate: int, *args: Any, **kwargs: Any) -> List[int]:
        """
        Ask the strategy to provide indices of unobserved observations for labelling by the oracle

        :param num_annotate: Number of points to annotate

        :return: list of indexes to label from dataset
        """
        default_kwargs = self.__dict__
        kwargs = {**default_kwargs, **kwargs}  # update kwargs with any user defined ones
        observations_for_labelling = self.strategy.suggest(num_annotate, *args, **kwargs)
        return observations_for_labelling

    def query(self, indices: List[int]) -> None:
        """
        Updates labels based on indices selected for labelling

        :param indices: List of indices selected for labelling
        """
        self.oracle.update_dataset(data_manager=self.data_manager, indices=indices)

        # Logging
        self.iteration += 1
        logger.info("Length of labelled %s" % (len(self.l_indices)))
        logger.info("Length of unlabelled %s" % (len(self.u_indices)))
        logger.info("Percentage labelled %s" % self.get_percentage_labelled)
        self.log_labelled_by(indices)

    def run(
        self,
        num_annotate: int,
        num_iterations: Optional[int] = None,
        test_loader: Optional[DataLoader[Any]] = None,
        *strategy_args: Any,
        **strategy_kwargs: Any,
    ) -> None:
        """
        Given the number of samples to annotate and a test loader this method will go through the entire
        active learning process of training the model on the labelled set, and recording the current performance
        based on this. Then it will proceed to compute uncertainties for the unlabelled observations, rank them,
        and get the top num_annotate observations labelled to be added to the next iteration's labelled dataset L'.
        This process repeats until there are no observations left in the unlabelled set.

        :param num_annotate: number of observations to get annotated per iteration
        :param num_iterations: number of active learning loop to perform
        :param test_loader: test data with which we evaluate the current state of the model given the labelled set L
        :param strategy_args: optional additional args for strategy call
        :param strategy_kwargs: optional additional kwargs for strategy call
        """
        iter_count = 0
        while len(self.u_indices) > 0:
            iter_count += 1

            # Obtain samples for labelling and pass to the oracle interface if supplied
            observations_for_labelling = self.step(num_annotate, *strategy_args, **strategy_kwargs)

            # Record the current performance
            self.compute_current_performance(
                test_loader=test_loader,
                query=observations_for_labelling,
            )
            self.query(
                observations_for_labelling,
            )
            if (num_iterations is not None) and iter_count == num_iterations:
                break

        # Final update the model and check final test performance
        self.model_manager.train(self.l_loader, self.valid_loader)
        self.compute_current_performance(test_loader=test_loader)

    def summary(self) -> pd.DataFrame:
        """Construct a pandas table of performances of the model over the active learning iterations."""
        keys = sorted(set(self.performances.keys()) - {"full"})
        logger.info("KEYS: {}".format(keys))
        df = []
        if "full" in self.performances:
            columns = ["Iteration"] + sorted(list(self.performances["full"].keys()))
            logger.info("COLUMNS: {}".format(columns))
            logger.info("Full inside")
        else:
            if self.iteration in self.performances:
                columns = ["Iteration"] + sorted(list(self.performances[self.iteration].keys()))
            else:
                columns = ["Iteration"]
            logger.info("COLUMNS: {}".format(columns))
            logger.info("Full Missing")
        for k in keys:
            row: List[Union[str, float]] = [k]
            logger.info(self.performances[k])
            for c in columns[1:]:
                row.append(self.performances[k][c])
            df.append(row)

        pd_df = pd.DataFrame(df, columns=columns)
        return pd_df

    def log_labelled_by(self, indices: List[int], tag: Optional[str] = None) -> None:
        """
        Update the dictionary that records what the observation
        was labelled by. Default behaviour is to map observation to
        iteration at which it was labelled

        :param indices: list of indices selected for labelling
        :param tag: string which indicates what the observations where labelled by
        """
        for indx in indices:
            self.labelled_by[indx]["iteration"] = self.iteration
            self.labelled_by[indx]["source"] = str(self.oracle) if tag is None else tag

    @property
    def u_indices(self) -> List[int]:
        """Indices of unlabelled samples."""
        return self.data_manager.u_indices

    @property
    def u_loader(self) -> DataLoader[Any]:
        """Dataloader containing unlabelled data."""
        return self.data_manager.get_unlabelled_loader()

    @property
    def l_indices(self) -> List[int]:
        """Indices of labelled samples."""
        return self.data_manager.l_indices

    @property
    def l_loader(self) -> DataLoader[Any]:
        """Dataloader containing labelled data."""
        return self.data_manager.get_labelled_loader()

    @property
    def train_loader(self) -> DataLoader[Any]:
        """Dataloader containing train data."""
        return self.data_manager.get_train_loader(full=True)

    @property
    def valid_loader(self) -> Optional[DataLoader[Any]]:
        """Dataloader containing validation data."""
        return self.data_manager.get_validation_loader()

    @property
    def test_loader(self) -> DataLoader[Any]:
        """Dataloader containing test data."""
        return self.data_manager.get_test_loader()

    @property
<<<<<<< HEAD
    def percentage_labelled(self) -> float:
        """Percentage of total available dataset labelled."""
        return self.data_manager.percentage_labelled()
=======
    def get_percentage_labelled(self) -> float:
        return self.data_manager.get_percentage_labelled()
>>>>>>> 0565a51d

    @property
    def dataset_size(self) -> int:
        """Number of total data points."""
        return len(self.data_manager)

    def __repr__(self) -> str:
        return self.__class__.__name__

    def __str__(self) -> str:
        """Pretty prints contents inside ActiveLearningManager based on available attributes"""
        str_dm = str(self.data_manager)
        str_model = str(self.model_manager)
        str_dataset_size = str(self.dataset_size)
        str_percentage_labelled = "%.3f" % self.get_percentage_labelled

        str_out = self.__repr__()
        str_out += "DataManager: %s \n" % str_dm
        str_out += "Model: %s \n" % str_model
        str_out += "Size of Dataset: %s \n" % str_dataset_size
        str_out += "Percentage of Dataset Labelled for Model: %s \n" % (str_percentage_labelled)
        if "full" in self.performances:
            str_out += "Theoretical performance: %s \n" % str(self.performances["full"])
        str_out += "Performance history \n"
        str_out += tabulate(self.summary(), tablefmt="pipe", headers="keys")
        return str_out<|MERGE_RESOLUTION|>--- conflicted
+++ resolved
@@ -66,14 +66,9 @@
         self.labelled_by: Dict[int, Dict[str, Union[str, int]]] = defaultdict(dict)
         self.log_labelled_by(data_manager.l_indices, tag="initialisation")
 
-<<<<<<< HEAD
-    def theoretical_performance(self, test_loader: Optional[DataLoader[Any]] = None) -> Dict[str, float]:
+    def compute_theoretical_performance(self, test_loader: Optional[DataLoader[Any]] = None) -> Dict[str, float]:
         """
         Returns the performance of the full labelled dataset against the
-=======
-    def compute_theoretical_performance(self, test_loader: Optional[DataLoader[Any]] = None) -> Dict[str, float]:
-        """Returns the performance of the full labelled dataset against the
->>>>>>> 0565a51d
         test data. Typically used for evaluation to establish theoretical benchmark
         of model performance given all available training data is labelled. The
         "horizontal" line in area under learning curve plots for active learning
@@ -285,14 +280,9 @@
         return self.data_manager.get_test_loader()
 
     @property
-<<<<<<< HEAD
-    def percentage_labelled(self) -> float:
+    def get_percentage_labelled(self) -> float:
         """Percentage of total available dataset labelled."""
-        return self.data_manager.percentage_labelled()
-=======
-    def get_percentage_labelled(self) -> float:
         return self.data_manager.get_percentage_labelled()
->>>>>>> 0565a51d
 
     @property
     def dataset_size(self) -> int:
