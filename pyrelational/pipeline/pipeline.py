"""This module defines the acquisition manager which utilises
the data manager, sampling functions, and model to create acquisition
functions and general arbiters of the active learning pipeline
"""
import logging
from abc import ABC
from collections import defaultdict
from typing import Any, Dict, List, Optional, Union

import numpy as np
import pandas as pd
from tabulate import tabulate
from torch.utils.data import DataLoader

from pyrelational.data_managers.data_manager import DataManager
from pyrelational.model_managers.abstract_model_manager import ModelManager
from pyrelational.oracles.abstract_oracle import Oracle
from pyrelational.oracles.benchmark_oracle import BenchmarkOracle
from pyrelational.strategies.abstract_strategy import Strategy

logger = logging.getLogger()


class Pipeline(ABC):
    """
    The pipeline facilitates the communication between

        - DataManager
        - ModelManager,
        - Strategy,
        - Oracle (Optional)

    To enact a generic active learning cycle.
    """

    def __init__(
        self,
        data_manager: DataManager,
        model_manager: ModelManager[Any, Any],
        strategy: Strategy,
        oracle: Optional[Oracle] = None,
    ):
        """
        :param data_manager: A pyrelational data manager
            which keeps track of what has been labelled and creates data loaders for
            active learning
        :param model_manager: A pyrelational model manager which handles the instantiation, training, testing of
            a machine learning model for the data in the data manager
        :param strategy: A pyrelational active learning strategy
            implements the informativeness measure and the selection algorithm being used
        :param oracle: An oracle instance
            interfaces with various concrete oracle to obtain labels for observations
            suggested by the strategy
        """
        super(Pipeline, self).__init__()
        self.data_manager = data_manager
        self.model_manager = model_manager
        self.strategy = strategy
        self.oracle: Oracle = BenchmarkOracle() if oracle is None else oracle

        # Pipeline meta properties
        self.iteration = 0

        # Data structures for logging values of interest
        self.performances: Dict[Union[int, str], Dict[str, float]] = defaultdict(dict)
        self.labelled_by: Dict[int, Dict[str, Union[str, int]]] = defaultdict(dict)
        self.log_labelled_by(data_manager.l_indices, tag="initialisation")

    def compute_theoretical_performance(self, test_loader: Optional[DataLoader[Any]] = None) -> Dict[str, float]:
        """
        Returns the performance of the full labelled dataset against the
        test data. Typically used for evaluation to establish theoretical benchmark
        of model performance given all available training data is labelled. The
        "horizontal" line in area under learning curve plots for active learning

        Would not make much sense when we are doing active learning for the real
        situation, hence not part of __init__

        :param test_loader: Pytorch Data Loader with
            test data compatible with model, optional as often the test loader can be
            generated from data_manager but is here for case when it hasn't been defined
            or there is a new test set.

        :return: dictionary containing metric results on test set
        """
        self.model_manager.train(self.train_loader, self.valid_loader)

        # use test loader in data_manager if there is one
        result = self.model_manager.test(self.test_loader if test_loader is None else test_loader)
        result = self.compute_hit_ratio(result)
        self.performances["full"] = result

        # make sure that theoretical best model is not stored
        self.model_manager.reset()
        return self.performances["full"]

    def compute_current_performance(
        self, test_loader: Optional[DataLoader[Any]] = None, query: Optional[List[int]] = None
    ) -> None:
        """
        Compute performance of model.

        :param test_loader: Pytorch Data Loader with
            test data compatible with model, optional as often the test loader can be
            generated from data_manager but is here for case when it hasn't been defined
            or there is a new test set.
        :param query: List of indices selected for labelling. Used for calculating hit ratio metric
        :return: dictionary containing metric results on test set
        """
        if not self.model_manager.is_trained():  # no AL steps taken so far
            self.model_manager.train(self.l_loader, self.valid_loader)

        # use test loader in data_manager if there is one
        result = self.model_manager.test(self.test_loader if test_loader is None else test_loader)
        result = self.compute_hit_ratio(result, query)
        self.performances[self.iteration] = result
        return None

    def compute_hit_ratio(self, result: Dict[str, float], query: Optional[List[int]] = None) -> Dict[str, float]:
        """
        Utility function for computing the hit ratio as used within the current performance
        and theoretical performance methods.

        :param result: Dict or Dict-like of metrics
        :param query: List of indices selected for labelling. Used for calculating hit ratio metric

        :return: updated result dictionary with "hit_ratio" key, corresponding to hit ratio result
        """
        if self.data_manager.top_unlabelled is not None:
            result["hit_ratio"] = (
                np.nan
                if query is None
                else len(set(query) & self.data_manager.top_unlabelled) / len(self.data_manager.top_unlabelled)
            )
        return result

    def step(self, num_annotate: int, *args: Any, **kwargs: Any) -> List[int]:
        """
        Ask the strategy to provide indices of unobserved observations for labelling by the oracle

        :param num_annotate: Number of points to annotate

        :return: list of indexes to label from dataset
        """
        default_kwargs = self.__dict__
        kwargs = {**default_kwargs, **kwargs}  # update kwargs with any user defined ones
        observations_for_labelling = self.strategy.suggest(num_annotate, *args, **kwargs)
        return observations_for_labelling

    def query(self, indices: List[int]) -> None:
        """
        Updates labels based on indices selected for labelling

        :param indices: List of indices selected for labelling
        """
        self.oracle.update_dataset(data_manager=self.data_manager, indices=indices)

        # Logging
        self.iteration += 1
        logger.info("Length of labelled %s" % (len(self.l_indices)))
        logger.info("Length of unlabelled %s" % (len(self.u_indices)))
        logger.info("Percentage labelled %s" % self.percentage_labelled)
        self.log_labelled_by(indices)

    def run(
        self,
        num_annotate: int,
        num_iterations: Optional[int] = None,
        test_loader: Optional[DataLoader[Any]] = None,
        *strategy_args: Any,
        **strategy_kwargs: Any,
    ) -> None:
        """
        Given the number of samples to annotate and a test loader this method will go through the entire
        active learning process of training the model on the labelled set, and recording the current performance
        based on this. Then it will proceed to compute uncertainties for the unlabelled observations, rank them,
        and get the top num_annotate observations labelled to be added to the next iteration's labelled dataset L'.
        This process repeats until there are no observations left in the unlabelled set.

        :param num_annotate: number of observations to get annotated per iteration
        :param num_iterations: number of active learning loop to perform
        :param test_loader: test data with which we evaluate the current state of the model given the labelled set L
        :param strategy_args: optional additional args for strategy call
        :param strategy_kwargs: optional additional kwargs for strategy call
        """
        iter_count = 0
        while len(self.u_indices) > 0:
            iter_count += 1

            # Obtain samples for labelling and pass to the oracle interface if supplied
            observations_for_labelling = self.step(num_annotate, *strategy_args, **strategy_kwargs)

            # Record the current performance
            self.compute_current_performance(
                test_loader=test_loader,
                query=observations_for_labelling,
            )
            self.query(
                observations_for_labelling,
            )
            if (num_iterations is not None) and iter_count == num_iterations:
                break

        # Final update the model and check final test performance
        self.model_manager.train(self.l_loader, self.valid_loader)
        self.compute_current_performance(test_loader=test_loader)

    def summary(self) -> pd.DataFrame:
        """Construct a pandas table of performances of the model over the active learning iterations."""
        keys = sorted(set(self.performances.keys()) - {"full"})
        logger.info("KEYS: {}".format(keys))
        df = []
        if "full" in self.performances:
            columns = ["Iteration"] + sorted(list(self.performances["full"].keys()))
            logger.info("COLUMNS: {}".format(columns))
            logger.info("Full inside")
        else:
            if self.iteration in self.performances:
                columns = ["Iteration"] + sorted(list(self.performances[self.iteration].keys()))
            else:
                columns = ["Iteration"]
            logger.info("COLUMNS: {}".format(columns))
            logger.info("Full Missing")
        for k in keys:
            row: List[Union[str, float]] = [k]
            logger.info(self.performances[k])
            for c in columns[1:]:
                row.append(self.performances[k][c])
            df.append(row)

        pd_df = pd.DataFrame(df, columns=columns)
        return pd_df

    def log_labelled_by(self, indices: List[int], tag: Optional[str] = None) -> None:
        """
        Update the dictionary that records what the observation
        was labelled by. Default behaviour is to map observation to
        iteration at which it was labelled

        :param indices: list of indices selected for labelling
        :param tag: string which indicates what the observations where labelled by
        """
        for indx in indices:
            self.labelled_by[indx]["iteration"] = self.iteration
            self.labelled_by[indx]["source"] = str(self.oracle) if tag is None else tag

    @property
    def u_indices(self) -> List[int]:
        """Indices of unlabelled samples."""
        return self.data_manager.u_indices

    @property
    def u_loader(self) -> DataLoader[Any]:
        """Dataloader containing unlabelled data."""
        return self.data_manager.get_unlabelled_loader()

    @property
    def l_indices(self) -> List[int]:
        """Indices of labelled samples."""
        return self.data_manager.l_indices

    @property
    def l_loader(self) -> DataLoader[Any]:
        """Dataloader containing labelled data."""
        return self.data_manager.get_labelled_loader()

    @property
    def train_loader(self) -> DataLoader[Any]:
        """Dataloader containing train data."""
        return self.data_manager.get_train_loader(full=True)

    @property
    def valid_loader(self) -> Optional[DataLoader[Any]]:
        """Dataloader containing validation data."""
        return self.data_manager.get_validation_loader()

    @property
    def test_loader(self) -> DataLoader[Any]:
        """Dataloader containing test data."""
        return self.data_manager.get_test_loader()

    @property
<<<<<<< HEAD
    def get_percentage_labelled(self) -> float:
        """Percentage of total available dataset labelled."""
=======
    def percentage_labelled(self) -> float:
>>>>>>> b37e715e
        return self.data_manager.get_percentage_labelled()

    @property
    def dataset_size(self) -> int:
        """Number of total data points."""
        return len(self.data_manager)

    def __repr__(self) -> str:
        return self.__class__.__name__

    def __str__(self) -> str:
        """Pretty prints contents inside ActiveLearningManager based on available attributes"""
        str_dm = str(self.data_manager)
        str_model = str(self.model_manager)
        str_dataset_size = str(self.dataset_size)
        str_percentage_labelled = "%.3f" % self.percentage_labelled

        str_out = self.__repr__()
        str_out += "DataManager: %s \n" % str_dm
        str_out += "Model: %s \n" % str_model
        str_out += "Size of Dataset: %s \n" % str_dataset_size
        str_out += "Percentage of Dataset Labelled for Model: %s \n" % str_percentage_labelled
        if "full" in self.performances:
            str_out += "Theoretical performance: %s \n" % str(self.performances["full"])
        str_out += "Performance history \n"
        str_out += tabulate(self.summary(), tablefmt="pipe", headers="keys")
        return str_out<|MERGE_RESOLUTION|>--- conflicted
+++ resolved
@@ -280,12 +280,8 @@
         return self.data_manager.get_test_loader()
 
     @property
-<<<<<<< HEAD
-    def get_percentage_labelled(self) -> float:
+    def percentage_labelled(self) -> float:
         """Percentage of total available dataset labelled."""
-=======
-    def percentage_labelled(self) -> float:
->>>>>>> b37e715e
         return self.data_manager.get_percentage_labelled()
 
     @property
