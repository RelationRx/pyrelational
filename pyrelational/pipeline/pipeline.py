--- conflicted
+++ resolved
@@ -88,11 +88,7 @@
         self.performances["full"] = result
 
         # make sure that theoretical best model is not stored
-<<<<<<< HEAD
-        self.model_manager.current_model = None
-=======
-        self.model.reset()
->>>>>>> f0c62c04
+        self.model_manager.reset()
         return self.performances["full"]
 
     def current_performance(
@@ -108,13 +104,8 @@
         :param query: List of indices selected for labelling. Used for calculating hit ratio metric
         :return: dictionary containing metric results on test set
         """
-<<<<<<< HEAD
-        if self.model_manager.current_model is None:  # no AL steps taken so far
+        if not self.model_manager.is_trained():  # no AL steps taken so far
             self.model_manager.train(self.l_loader, self.valid_loader)
-=======
-        if not self.model.is_trained():  # no AL steps taken so far
-            self.model.train(self.l_loader, self.valid_loader)
->>>>>>> f0c62c04
 
         # use test loader in data_manager if there is one
         result = self.model_manager.test(self.test_loader if test_loader is None else test_loader)
