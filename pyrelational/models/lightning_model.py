from typing import Any, Dict, List, Optional, Tuple, Type, Union

import pytorch_lightning as pl
import torch
from pytorch_lightning import Callback, LightningModule, Trainer
from pytorch_lightning.callbacks import EarlyStopping, ModelCheckpoint
from pytorch_lightning.utilities.model_helpers import is_overridden
from torch.utils.data import DataLoader

from .abstract_model_manager import ModelManager
from .model_utils import _determine_device


class LightningModel(ModelManager[LightningModule, LightningModule]):
    r"""
    A wrapper for pytorch lightning modules that instantiates and uses a pytorch lightning trainer.

    Example:

    .. code-block:: python

        import torch
        import pytorch_lightning as pl

        class PyLModel(pl.LightningModule):
              def __init__(self, in_dim, out_dim):
                  super(PyLModel, self).()
                  self.linear = torch.nn.Linear(in_dim, out_dim)
           # need to define other train/test steps and optimizers methods required
           # by pytorch-lightning to run this example

        wrapper = LightningModel(
                        PyLModel,
                        model_config={"in_dim":10, "out_dim":1},
                        trainer_config={"epochs":100},
                  )
        wrapper.train(train_loader, valid_loader)
    """

    def __init__(
        self,
        model_class: Type[LightningModule],
        model_config: Union[Dict[str, Any], str],
        trainer_config: Union[Dict[str, Any], str],
    ):
        """
        :param model_class: a model constructor class which inherits from pytorch lightning (see above example)
        :param model_config: a dictionary containing the config required to instantiate a model form the model_class
                (e.g. see above example)
        :param trainer_config: a dictionary containing the config required to instantiate the pytorch lightning trainer
        """
        super(LightningModel, self).__init__(model_class, model_config, trainer_config)
        self.device = _determine_device(self.trainer_config.get("gpus", 0))

    def init_trainer(self) -> Tuple[Trainer, ModelCheckpoint]:
        """
        Initialise pytorch lightning trainer.

        :return: a pytorch lightning trainer object
        """
        config = self.trainer_config
        config = _check_pyl_trainer_config(config)
        callbacks: List[Callback] = []
        if config["use_early_stopping"]:
            callbacks.append(
                EarlyStopping(
                    monitor=config["monitor_metric_name"],
                    patience=config["patience"],
                    verbose=True,
                    mode=config["monitor_metric_mode"],
                )
            )
        checkpoint_callback = ModelCheckpoint(
            monitor=config["monitor_metric_name"],
            dirpath=config["checkpoints_dir"],
            filename=config["checkpoints_name"],
            save_top_k=config["save_top_k"],
            mode=config["monitor_metric_mode"],
        )
        callbacks.append(checkpoint_callback)

        tracker = pl.loggers.TensorBoardLogger(save_dir=config["checkpoints_dir"], name=config["checkpoints_name"])
        trainer = pl.Trainer(
            callbacks=callbacks,
            logger=tracker,
            gpus=config["gpus"],
            max_epochs=config["epochs"],
            check_val_every_n_epoch=config["period_eval"],
            log_every_n_steps=1,
        )
        return trainer, checkpoint_callback

    def train(self, train_loader: DataLoader[Any], valid_loader: Optional[DataLoader[Any]] = None) -> None:
        trainer, ckpt_callback = self.init_trainer()

        model = self._init_model()
        trainer.fit(model, train_dataloaders=train_loader, val_dataloaders=valid_loader)
        if valid_loader is not None and is_overridden("validation_step", model):
            model.load_state_dict(torch.load(ckpt_callback.best_model_path)["state_dict"])

        self.current_model = model

<<<<<<< HEAD
    def test(self, loader: DataLoader) -> Dict:
        """ """
=======
    def test(self, loader: DataLoader[Any]) -> Dict[str, float]:
>>>>>>> 637741ad
        if self.current_model is None:
            raise ValueError("No current model, call 'train(train_loader, valid_loader)' to train the model first")
        trainer, _ = self.init_trainer()
        ret: Dict[str, float] = trainer.test(self.current_model, dataloaders=loader)[0]
        return ret

    def __call__(self, loader: DataLoader[Any]) -> torch.Tensor:
        """
        Call function which outputs model predictions from dataloader

        :param loader: pytorch dataloader
        :return: model predictions of shape (number of samples in loader,1)
        """
        if self.current_model is None:
            raise ValueError("No current model, call 'train(train_loader, valid_loader)' to train the model first")
        model = self.current_model.to(self.device)
        model.eval()

        with torch.no_grad():
            model_prediction = []
            for x, _ in loader:
                x = x.to(self.device)
                model_prediction.append(model(x).detach().cpu())
        predictions = torch.cat(model_prediction, 0)
        return predictions


def _check_pyl_trainer_config(config: Dict[str, Any]) -> Dict[str, Any]:
    """
    Checks the trainer config for pytorch lightning and adds default values for missing required entries
    :param config: a dictionary with key:values required by the init_trainer function
    :return: dictionary with trainer config
    """
    default = {
        "gpus": 0,
        "epochs": 100,
        "period_eval": 1,
        "checkpoints_dir": "experiment_logs/",
        "checkpoints_name": "run",
        "monitor_metric_name": "loss",
        "monitor_metric_mode": "min",
        "use_early_stopping": False,
        "patience": 100,
        "save_top_k": 1,
    }
    config = {**default, **config}
    return config<|MERGE_RESOLUTION|>--- conflicted
+++ resolved
@@ -100,12 +100,7 @@
 
         self.current_model = model
 
-<<<<<<< HEAD
-    def test(self, loader: DataLoader) -> Dict:
-        """ """
-=======
     def test(self, loader: DataLoader[Any]) -> Dict[str, float]:
->>>>>>> 637741ad
         if self.current_model is None:
             raise ValueError("No current model, call 'train(train_loader, valid_loader)' to train the model first")
         trainer, _ = self.init_trainer()
