--- conflicted
+++ resolved
@@ -128,7 +128,6 @@
             self._current_model.append(model.cpu())
 
     def test(self, loader: DataLoader[Any]) -> Dict[str, float]:
-<<<<<<< HEAD
         """
         Test ensemble model. The mean performance across all the models in the ensemble is reported
         for each metric
@@ -137,10 +136,7 @@
 
         :return: average performance for each metric (defined in the model_class)
         """
-        if self._current_model is None:
-=======
         if not self.is_trained():
->>>>>>> 0565a51d
             raise ValueError("No current model, call 'train(train_loader, valid_loader)' to train the model first")
         trainer, _ = self.init_trainer()
         models = cast(List[LightningModule], self._current_model)
