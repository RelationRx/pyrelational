from abc import ABC, abstractmethod
from typing import Any, List

import torch
from torch import Tensor

from pyrelational.data import DataManager
from pyrelational.models import ModelManager
from pyrelational.strategies.abstract_strategy import Strategy


class RegressionStrategy(Strategy, ABC):
    """A base active learning strategy class for regression in which the top n indices,
    according to user-specified scoring function, are queried at each iteration"""

    def __init__(self) -> None:
        super(RegressionStrategy, self).__init__()
        self.scoring_fn = NotImplementedError

    def __call__(self, num_annotate: int, data_manager: DataManager, model: ModelManager[Any, Any]) -> List[int]:
        output = self.train_and_infer(data_manager=data_manager, model=model)
<<<<<<< HEAD
        if isinstance(output, Tensor):
            output = output.squeeze(-1)
        scores = self.scoring_fn(x=output)
=======
        scores = self.scoring_function(output.squeeze(-1))
>>>>>>> 637741ad
        ixs = torch.argsort(scores, descending=True).tolist()
        return [data_manager.u_indices[i] for i in ixs[:num_annotate]]

    @abstractmethod
    def scoring_function(self, predictions: Tensor) -> Tensor:
        """
        Compute score of each sample.

        :param predictions: model predictions for each sample
        :return: scores for each sample
        """<|MERGE_RESOLUTION|>--- conflicted
+++ resolved
@@ -19,13 +19,9 @@
 
     def __call__(self, num_annotate: int, data_manager: DataManager, model: ModelManager[Any, Any]) -> List[int]:
         output = self.train_and_infer(data_manager=data_manager, model=model)
-<<<<<<< HEAD
         if isinstance(output, Tensor):
             output = output.squeeze(-1)
         scores = self.scoring_fn(x=output)
-=======
-        scores = self.scoring_function(output.squeeze(-1))
->>>>>>> 637741ad
         ixs = torch.argsort(scores, descending=True).tolist()
         return [data_manager.u_indices[i] for i in ixs[:num_annotate]]
 
