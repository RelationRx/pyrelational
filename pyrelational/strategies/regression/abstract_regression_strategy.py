from abc import ABC, abstractmethod
from typing import Any, List

import torch
from torch import Tensor

from pyrelational.data import DataManager
from pyrelational.models import ModelManager
from pyrelational.strategies.abstract_strategy import Strategy


class RegressionStrategy(Strategy, ABC):
    """A base active learning strategy class for regression in which the top n indices,
    according to user-specified scoring function, are queried at each iteration"""

    def __init__(self) -> None:
        super(RegressionStrategy, self).__init__()
        self.scoring_fn = NotImplementedError

<<<<<<< HEAD
    def __call__(self, num_annotate: int, data_manager: DataManager, model: ModelManager) -> List[int]:
        """
        Call function which identifies samples which need to be labelled

        :param num_annotate: number of samples to annotate
        :param data_manager: A pyrelational data manager
            which keeps track of what has been labelled and creates data loaders for
            active learning
        :param model: A pyrelational model manager
            which wraps a user defined ML model to handle instantiation, training, testing,
            as well as uncertainty quantification

        :return: list of indices to annotate
        """
=======
    def __call__(self, num_annotate: int, data_manager: DataManager, model: ModelManager[Any, Any]) -> List[int]:
>>>>>>> 637741ad
        output = self.train_and_infer(data_manager=data_manager, model=model)
        scores = self.scoring_function(output.squeeze(-1))
        ixs = torch.argsort(scores, descending=True).tolist()
        return [data_manager.u_indices[i] for i in ixs[:num_annotate]]

    @abstractmethod
    def scoring_function(self, predictions: Tensor) -> Tensor:
        """
        Compute score of each sample.

        :param predictions: model predictions for each sample
        :return: scores for each sample
        """<|MERGE_RESOLUTION|>--- conflicted
+++ resolved
@@ -17,10 +17,10 @@
         super(RegressionStrategy, self).__init__()
         self.scoring_fn = NotImplementedError
 
-<<<<<<< HEAD
-    def __call__(self, num_annotate: int, data_manager: DataManager, model: ModelManager) -> List[int]:
+    def __call__(self, num_annotate: int, data_manager: DataManager, model: ModelManager[Any, Any]) -> List[int]:
         """
-        Call function which identifies samples which need to be labelled
+        Call function which identifies samples which need to be labelled based on 
+            user defined scoring function.
 
         :param num_annotate: number of samples to annotate
         :param data_manager: A pyrelational data manager
@@ -32,9 +32,6 @@
 
         :return: list of indices to annotate
         """
-=======
-    def __call__(self, num_annotate: int, data_manager: DataManager, model: ModelManager[Any, Any]) -> List[int]:
->>>>>>> 637741ad
         output = self.train_and_infer(data_manager=data_manager, model=model)
         scores = self.scoring_function(output.squeeze(-1))
         ixs = torch.argsort(scores, descending=True).tolist()
