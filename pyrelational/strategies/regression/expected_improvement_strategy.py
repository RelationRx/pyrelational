--- conflicted
+++ resolved
@@ -15,8 +15,9 @@
     def __init__(self) -> None:
         super(ExpectedImprovementStrategy, self).__init__()
 
-<<<<<<< HEAD
-    def __call__(self, num_annotate: int, data_manager: DataManager, model: ModelManager[Any, Any]) -> List[int]:
+    def __call__(
+        self, num_annotate: int, data_manager: DataManager, model_manager: ModelManager[Any, Any]
+    ) -> List[int]:
         """
         Call function which identifies samples which need to be labelled
 
@@ -24,19 +25,13 @@
         :param data_manager: A pyrelational data manager
             which keeps track of what has been labelled and creates data loaders for
             active learning
-        :param model: A pyrelational model manager
+        :param model_manager: A pyrelational model manager
             which wraps a user defined ML model to handle instantiation, training, testing,
             as well as uncertainty quantification
 
         :return: list of indices to annotate
         """
-        output = self.train_and_infer(data_manager=data_manager, model=model)
-=======
-    def __call__(
-        self, num_annotate: int, data_manager: DataManager, model_manager: ModelManager[Any, Any]
-    ) -> List[int]:
         output = self.train_and_infer(data_manager=data_manager, model_manager=model_manager)
->>>>>>> 6585df2c
         max_label = torch.max(data_manager.get_sample_labels(data_manager.l_indices))
         uncertainty = regression_expected_improvement(x=output, max_label=max_label).squeeze(-1)
         ixs = torch.argsort(uncertainty, descending=True).tolist()
