--- conflicted
+++ resolved
@@ -33,19 +33,12 @@
         assert temperature > 0, "temperature parameter should be greater than 0"
         self.T = torch.tensor(temperature)
 
-<<<<<<< HEAD
     def __call__(
         self, num_annotate: int, data_manager: DataManager, model_manager: ModelManager[Any, Any]
     ) -> List[int]:
         output = self.train_and_infer(data_manager=data_manager, model_manager=model_manager)
-        scores = self.scoring_function(output.squeeze(-1)) / self.T
-        scores = torch.softmax(scores, -1).numpy()
-=======
-    def __call__(self, num_annotate: int, data_manager: DataManager, model: ModelManager[Any, Any]) -> List[int]:
-        output = self.train_and_infer(data_manager=data_manager, model=model)
         scores = self.scoring_function(output).squeeze(-1)
         scores = torch.softmax(scores / self.T, -1).numpy()
->>>>>>> f0aecd1e
         num_annotate = min(num_annotate, len(data_manager.u_indices))
         ret: List[int] = np.random.choice(data_manager.u_indices, size=num_annotate, replace=False, p=scores).tolist()
         return ret