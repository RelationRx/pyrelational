--- conflicted
+++ resolved
@@ -16,8 +16,7 @@
         super(UpperConfidenceBoundStrategy, self).__init__()
         self.kappa = kappa
 
-<<<<<<< HEAD
-    def __call__(self, num_annotate: int, data_manager: DataManager, model: ModelManager) -> List[int]:
+    def __call__(self, num_annotate: int, data_manager: DataManager, model: ModelManager[Any, Any]) -> List[int]:
         """
         Call function which identifies samples which need to be labelled
 
@@ -31,9 +30,6 @@
 
         :return: list of indices to annotate
         """
-=======
-    def __call__(self, num_annotate: int, data_manager: DataManager, model: ModelManager[Any, Any]) -> List[int]:
->>>>>>> 637741ad
         output = self.train_and_infer(data_manager=data_manager, model=model)
         uncertainty = regression_upper_confidence_bound(x=output.squeeze(-1), kappa=self.kappa)
         ixs = torch.argsort(uncertainty, descending=True).tolist()
