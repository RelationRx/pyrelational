<<<<<<< HEAD
from abc import ABC
from typing import List
=======
from abc import ABC, abstractmethod
from typing import Any, List
>>>>>>> 637741ad

import torch
from torch import Tensor

from pyrelational.data import DataManager
from pyrelational.informativeness import softmax
from pyrelational.models import ModelManager
from pyrelational.strategies.abstract_strategy import Strategy


class ClassificationStrategy(Strategy, ABC):
    """
    A base active learning strategy class for classification in which the top n indices,
    according to user-specified scoring function, are queried at each iteration.
    """

    def __init__(self) -> None:
        super(ClassificationStrategy, self).__init__()

<<<<<<< HEAD
    def __call__(self, num_annotate: int, data_manager: DataManager, model: ModelManager) -> List[str]:
        """
        Call function which

        :param num_annotate: number of samples to annotate
        :param data_manager: A pyrelational data manager
            which keeps track of what has been labelled and creates data loaders for
            active learning
        :param model: A pyrelational model manager
            which wraps a user defined ML model to handle instantiation, training, testing,
            as well as uncertainty quantification

        :return: list of indices to annotate
        """
=======
    @abstractmethod
    def scoring_function(self, predictions: Tensor) -> Tensor:
        """
        Compute score of each sample.

        :param predictions: model predictions for each sample
        :return: scores for each sample
        """

    def __call__(self, num_annotate: int, data_manager: DataManager, model: ModelManager[Any, Any]) -> List[int]:
>>>>>>> 637741ad
        output = self.train_and_infer(data_manager=data_manager, model=model).mean(0)
        if not torch.allclose(output.sum(1), torch.tensor(1.0)):
            output = softmax(output)
        uncertainty = self.scoring_function(softmax(output))
        ixs = torch.argsort(uncertainty, descending=True).tolist()
        return [data_manager.u_indices[i] for i in ixs[:num_annotate]]<|MERGE_RESOLUTION|>--- conflicted
+++ resolved
@@ -1,10 +1,5 @@
-<<<<<<< HEAD
-from abc import ABC
-from typing import List
-=======
 from abc import ABC, abstractmethod
 from typing import Any, List
->>>>>>> 637741ad
 
 import torch
 from torch import Tensor
@@ -24,10 +19,19 @@
     def __init__(self) -> None:
         super(ClassificationStrategy, self).__init__()
 
-<<<<<<< HEAD
-    def __call__(self, num_annotate: int, data_manager: DataManager, model: ModelManager) -> List[str]:
+    @abstractmethod
+    def scoring_function(self, predictions: Tensor) -> Tensor:
         """
-        Call function which
+        Compute score of each sample.
+
+        :param predictions: model predictions for each sample
+        :return: scores for each sample
+        """
+
+    def __call__(self, num_annotate: int, data_manager: DataManager, model: ModelManager[Any, Any]) -> List[int]:
+        """
+        Call function which identifies samples which need to be labelled based on 
+            user defined scoring function.
 
         :param num_annotate: number of samples to annotate
         :param data_manager: A pyrelational data manager
@@ -39,18 +43,6 @@
 
         :return: list of indices to annotate
         """
-=======
-    @abstractmethod
-    def scoring_function(self, predictions: Tensor) -> Tensor:
-        """
-        Compute score of each sample.
-
-        :param predictions: model predictions for each sample
-        :return: scores for each sample
-        """
-
-    def __call__(self, num_annotate: int, data_manager: DataManager, model: ModelManager[Any, Any]) -> List[int]:
->>>>>>> 637741ad
         output = self.train_and_infer(data_manager=data_manager, model=model).mean(0)
         if not torch.allclose(output.sum(1), torch.tensor(1.0)):
             output = softmax(output)
