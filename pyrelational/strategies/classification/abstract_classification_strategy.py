from abc import ABC, abstractmethod
from typing import Any, List

import torch
from torch import Tensor

from pyrelational.data_managers import DataManager
from pyrelational.informativeness import softmax
from pyrelational.model_managers import ModelManager
from pyrelational.strategies.abstract_strategy import Strategy


class ClassificationStrategy(Strategy, ABC):
    """
    A base active learning strategy class for classification in which the top n indices,
    according to user-specified scoring function, are queried at each iteration.
    """

    def __init__(self) -> None:
        super(ClassificationStrategy, self).__init__()

    @abstractmethod
    def scoring_function(self, predictions: Tensor) -> Tensor:
        """
        Compute score of each sample.

        :param predictions: model predictions for each sample
        :return: scores for each sample
        """

<<<<<<< HEAD
    def __call__(self, num_annotate: int, data_manager: DataManager, model: ModelManager[Any, Any]) -> List[int]:
        """
        Call function which identifies samples which need to be labelled based on
            user defined scoring function.

        :param num_annotate: number of samples to annotate
        :param data_manager: A pyrelational data manager
            which keeps track of what has been labelled and creates data loaders for
            active learning
        :param model: A pyrelational model manager
            which wraps a user defined ML model to handle instantiation, training, testing,
            as well as uncertainty quantification

        :return: list of indices to annotate
        """
        output = self.train_and_infer(data_manager=data_manager, model=model).mean(0)
=======
    def __call__(
        self, num_annotate: int, data_manager: DataManager, model_manager: ModelManager[Any, Any]
    ) -> List[int]:
        output = self.train_and_infer(data_manager=data_manager, model_manager=model_manager).mean(0)
>>>>>>> 6585df2c
        if not torch.allclose(output.sum(1), torch.tensor(1.0)):
            output = softmax(output)
        uncertainty = self.scoring_function(softmax(output))
        ixs = torch.argsort(uncertainty, descending=True).tolist()
        return [data_manager.u_indices[i] for i in ixs[:num_annotate]]<|MERGE_RESOLUTION|>--- conflicted
+++ resolved
@@ -28,8 +28,9 @@
         :return: scores for each sample
         """
 
-<<<<<<< HEAD
-    def __call__(self, num_annotate: int, data_manager: DataManager, model: ModelManager[Any, Any]) -> List[int]:
+    def __call__(
+        self, num_annotate: int, data_manager: DataManager, model_manager: ModelManager[Any, Any]
+    ) -> List[int]:
         """
         Call function which identifies samples which need to be labelled based on
             user defined scoring function.
@@ -38,19 +39,13 @@
         :param data_manager: A pyrelational data manager
             which keeps track of what has been labelled and creates data loaders for
             active learning
-        :param model: A pyrelational model manager
+        :param model_manager: A pyrelational model manager
             which wraps a user defined ML model to handle instantiation, training, testing,
             as well as uncertainty quantification
 
         :return: list of indices to annotate
         """
-        output = self.train_and_infer(data_manager=data_manager, model=model).mean(0)
-=======
-    def __call__(
-        self, num_annotate: int, data_manager: DataManager, model_manager: ModelManager[Any, Any]
-    ) -> List[int]:
         output = self.train_and_infer(data_manager=data_manager, model_manager=model_manager).mean(0)
->>>>>>> 6585df2c
         if not torch.allclose(output.sum(1), torch.tensor(1.0)):
             output = softmax(output)
         uncertainty = self.scoring_function(softmax(output))
