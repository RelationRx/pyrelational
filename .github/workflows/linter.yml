--- conflicted
+++ resolved
@@ -9,12 +9,7 @@
   # when a job name is not provided
   run-lint-test:
     runs-on: ubuntu-latest
-<<<<<<< HEAD
     permissions: write-all
-=======
-    permissions:
-      pull-requests: write
->>>>>>> 2ff4b3f0
     name: lint
     # Name the Job
     steps:
